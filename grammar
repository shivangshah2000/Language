keyword = [import, fn, struct, let, mod, const, enum]

PROGRAM     :=  IMPORT*
                ITEM*

IMPORT      := import PATH ;

PATH        := IDENT (::PATH)*

IDENT       := [a-zA-Z_][a-zA-Z0-9_]*

ITEM        := FUNCTION | STRUCT | MODULE | CONSTANT | ENUM

FUNCTION    := fn IDENT (ARG,*) (-> IDENT)? { STATEMENT* }

ARG         := IDENT : PATH

STRUCT      := struct IDENT { ARG,* }

MODULE      := mod IDENT { PROGRAM }

CONSTANT    := const IDENT : PATH = EXPR

ENUM        := enum IDENT { VARIANT* }

VARIANT     := IDENT | IDENT (PATH)

EXPR        := # expression

STATEMENT   := BINDING | EXPR ;

<<<<<<< HEAD
BINDING     := let IDENT (: IDENT)? = EXPR


##### Sample program

import math;
import std::io::print;

struct Int {
    num: i32
}

enum IntOrNothing {
    Int(Int),
    Nothing
}

fn div(a: i32, b: i32) -> IntOrNothing {
    if b == 0 {
        return IntOrNothing::Nothing;
    } else {
        return IntOrNothing::Int(Int { num: a / b });
    }
}

fn main() {
    let a = 10;
    let b = 5;
    let res = div(a, b);
    print(res);
}
=======
BINDING     := let IDENT (: PATH)? = EXPR
>>>>>>> 97cf4670
<|MERGE_RESOLUTION|>--- conflicted
+++ resolved
@@ -29,8 +29,7 @@
 
 STATEMENT   := BINDING | EXPR ;
 
-<<<<<<< HEAD
-BINDING     := let IDENT (: IDENT)? = EXPR
+BINDING     := let IDENT (: PATH)? = EXPR
 
 
 ##### Sample program
@@ -60,7 +59,4 @@
     let b = 5;
     let res = div(a, b);
     print(res);
-}
-=======
-BINDING     := let IDENT (: PATH)? = EXPR
->>>>>>> 97cf4670
+}